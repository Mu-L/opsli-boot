--- conflicted
+++ resolved
@@ -10,11 +10,7 @@
     redis:
       database: 8
       host: 127.0.0.1
-<<<<<<< HEAD
-      password: '1234567'
-=======
       password: '123456'
->>>>>>> a07589a6
       port: 6677
 
   # 数据库配置
